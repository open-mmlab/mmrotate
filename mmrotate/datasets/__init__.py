# Copyright (c) OpenMMLab. All rights reserved.
<<<<<<< HEAD
from .dota import DOTAv2Dataset  # noqa: F401, F403
from .dota import DOTADataset, DOTAv15Dataset
from .hrsc import HRSCDataset  # noqa: F401, F403
from .transforms import *  # noqa: F401, F403

__all__ = ['DOTADataset', 'DOTAv15Dataset', 'DOTAv2Dataset', 'HRSCDataset']
=======
from .dior import DIORDataset  # noqa: F401, F403
from .dota import DOTADataset  # noqa: F401, F403
from .hrsc import HRSCDataset  # noqa: F401, F403
from .transforms import *  # noqa: F401, F403

__all__ = ['DOTADataset', 'HRSCDataset', 'DIORDataset']
>>>>>>> e8c6eb8a
<|MERGE_RESOLUTION|>--- conflicted
+++ resolved
@@ -1,16 +1,7 @@
 # Copyright (c) OpenMMLab. All rights reserved.
-<<<<<<< HEAD
-from .dota import DOTAv2Dataset  # noqa: F401, F403
-from .dota import DOTADataset, DOTAv15Dataset
+from .dior import DIORDataset  # noqa: F401, F403
+from .dota import DOTADataset, DOTAv15Dataset,  DOTAv2Dataset  # noqa: F401, F403
 from .hrsc import HRSCDataset  # noqa: F401, F403
 from .transforms import *  # noqa: F401, F403
 
-__all__ = ['DOTADataset', 'DOTAv15Dataset', 'DOTAv2Dataset', 'HRSCDataset']
-=======
-from .dior import DIORDataset  # noqa: F401, F403
-from .dota import DOTADataset  # noqa: F401, F403
-from .hrsc import HRSCDataset  # noqa: F401, F403
-from .transforms import *  # noqa: F401, F403
-
-__all__ = ['DOTADataset', 'HRSCDataset', 'DIORDataset']
->>>>>>> e8c6eb8a
+__all__ = ['DOTADataset', 'DOTAv15Dataset', 'DOTAv2Dataset', 'HRSCDataset', 'DIORDataset']