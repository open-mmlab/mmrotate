# Copyright (c) OpenMMLab. All rights reserved.
import copy

import cv2
import mmcv
import numpy as np
import torch
from mmcv.ops import box_iou_rotated
<<<<<<< HEAD
from mmdet.datasets.pipelines.transforms import (CopyPaste, Mosaic, RandomCrop,
=======
from mmdet.datasets.pipelines.transforms import (Mosaic, RandomCrop,
>>>>>>> b2f7ff21
                                                 RandomFlip, Resize)
from numpy import random

from mmrotate.core import norm_angle, obb2poly_np, poly2obb_np
from mmrotate.core.mask import RBitmapMasks
from ..builder import ROTATED_PIPELINES


@ROTATED_PIPELINES.register_module()
class RResize(Resize):
    """Resize images & rotated bbox Inherit Resize pipeline class to handle
    rotated bboxes.

    Args:
        img_scale (tuple or list[tuple]): Images scales for resizing.
        multiscale_mode (str): Either "range" or "value".
        ratio_range (tuple[float]): (min_ratio, max_ratio).
    """

    def __init__(self,
                 img_scale=None,
                 multiscale_mode='range',
                 ratio_range=None):
        super(RResize, self).__init__(
            img_scale=img_scale,
            multiscale_mode=multiscale_mode,
            ratio_range=ratio_range,
            keep_ratio=True)

    def _resize_bboxes(self, results):
        """Resize bounding boxes with ``results['scale_factor']``."""
        for key in results.get('bbox_fields', []):
            bboxes = results[key]
            orig_shape = bboxes.shape
            bboxes = bboxes.reshape((-1, 5))
            w_scale, h_scale, _, _ = results['scale_factor']
            bboxes[:, 0] *= w_scale
            bboxes[:, 1] *= h_scale
            bboxes[:, 2:4] *= np.sqrt(w_scale * h_scale)
            results[key] = bboxes.reshape(orig_shape)


@ROTATED_PIPELINES.register_module()
class RRandomFlip(RandomFlip):
    """

    Args:
        flip_ratio (float | list[float], optional): The flipping probability.
            Default: None.
        direction(str | list[str], optional): The flipping direction. Options
            are 'horizontal', 'vertical', 'diagonal'.
        version (str, optional): Angle representations. Defaults to 'oc'.
    """

    def __init__(self, flip_ratio=None, direction='horizontal', version='oc'):
        self.version = version
        super(RRandomFlip, self).__init__(flip_ratio, direction)

    def bbox_flip(self, bboxes, img_shape, direction):
        """Flip bboxes horizontally or vertically.

        Args:
            bboxes(ndarray): shape (..., 5*k)
            img_shape(tuple): (height, width)

        Returns:
            numpy.ndarray: Flipped bounding boxes.
        """
        assert bboxes.shape[-1] % 5 == 0
        orig_shape = bboxes.shape
        bboxes = bboxes.reshape((-1, 5))
        flipped = bboxes.copy()
        if direction == 'horizontal':
            flipped[:, 0] = img_shape[1] - bboxes[:, 0] - 1
        elif direction == 'vertical':
            flipped[:, 1] = img_shape[0] - bboxes[:, 1] - 1
        elif direction == 'diagonal':
            flipped[:, 0] = img_shape[1] - bboxes[:, 0] - 1
            flipped[:, 1] = img_shape[0] - bboxes[:, 1] - 1
            return flipped.reshape(orig_shape)
        else:
            raise ValueError(f'Invalid flipping direction "{direction}"')
        if self.version == 'oc':
            rotated_flag = (bboxes[:, 4] != np.pi / 2)
            flipped[rotated_flag, 4] = np.pi / 2 - bboxes[rotated_flag, 4]
            flipped[rotated_flag, 2] = bboxes[rotated_flag, 3]
            flipped[rotated_flag, 3] = bboxes[rotated_flag, 2]
        else:
            flipped[:, 4] = norm_angle(np.pi - bboxes[:, 4], self.version)
        return flipped.reshape(orig_shape)


@ROTATED_PIPELINES.register_module()
class PolyRandomRotate(object):
    """Rotate img & bbox.
    Reference: https://github.com/hukaixuan19970627/OrientedRepPoints_DOTA

    Args:
        rotate_ratio (float, optional): The rotating probability.
            Default: 0.5.
        mode (str, optional) : Indicates whether the angle is chosen in a
            random range (mode='range') or in a preset list of angles
            (mode='value'). Defaults to 'range'.
        angles_range(int|list[int], optional): The range of angles.
            If mode='range', angle_ranges is an int and the angle is chosen
            in (-angles_range, +angles_ranges).
            If mode='value', angles_range is a non-empty list of int and the
            angle is chosen in angles_range.
            Defaults to 180 as default mode is 'range'.
        auto_bound(bool, optional): whether to find the new width and height
            bounds.
        rect_classes (None|list, optional): Specifies classes that needs to
            be rotated by a multiple of 90 degrees.
        version  (str, optional): Angle representations. Defaults to 'le90'.
    """

    def __init__(self,
                 rotate_ratio=0.5,
                 mode='range',
                 angles_range=180,
                 auto_bound=False,
                 rect_classes=None,
                 version='le90'):
        self.rotate_ratio = rotate_ratio
        self.auto_bound = auto_bound
        assert mode in ['range', 'value'], \
            f"mode is supposed to be 'range' or 'value', but got {mode}."
        if mode == 'range':
            assert isinstance(angles_range, int), \
                "mode 'range' expects angle_range to be an int."
        else:
            assert mmcv.is_seq_of(angles_range, int) and len(angles_range), \
                "mode 'value' expects angle_range as a non-empty list of int."
        self.mode = mode
        self.angles_range = angles_range
        self.discrete_range = [90, 180, -90, -180]
        self.rect_classes = rect_classes
        self.version = version

    @property
    def is_rotate(self):
        """Randomly decide whether to rotate."""
        return np.random.rand() < self.rotate_ratio

    def apply_image(self, img, bound_h, bound_w, interp=cv2.INTER_LINEAR):
        """
        img should be a numpy array, formatted as Height * Width * Nchannels
        """
        if len(img) == 0:
            return img
        return cv2.warpAffine(
            img, self.rm_image, (bound_w, bound_h), flags=interp)

    def apply_coords(self, coords):
        """
        coords should be a N * 2 array-like, containing N couples of (x, y)
        points
        """
        if len(coords) == 0:
            return coords
        coords = np.asarray(coords, dtype=float)
        return cv2.transform(coords[:, np.newaxis, :], self.rm_coords)[:, 0, :]

    def create_rotation_matrix(self,
                               center,
                               angle,
                               bound_h,
                               bound_w,
                               offset=0):
        """Create rotation matrix."""
        center += offset
        rm = cv2.getRotationMatrix2D(tuple(center), angle, 1)
        if self.auto_bound:
            rot_im_center = cv2.transform(center[None, None, :] + offset,
                                          rm)[0, 0, :]
            new_center = np.array([bound_w / 2, bound_h / 2
                                   ]) + offset - rot_im_center
            rm[:, 2] += new_center
        return rm

    def filter_border(self, bboxes, h, w):
        """Filter the box whose center point is outside or whose side length is
        less than 5."""
        x_ctr, y_ctr = bboxes[:, 0], bboxes[:, 1]
        w_bbox, h_bbox = bboxes[:, 2], bboxes[:, 3]
        keep_inds = (x_ctr > 0) & (x_ctr < w) & (y_ctr > 0) & (y_ctr < h) & \
                    (w_bbox > 5) & (h_bbox > 5)
        return keep_inds

    def __call__(self, results):
        """Call function of PolyRandomRotate."""
        if not self.is_rotate:
            results['rotate'] = False
            angle = 0
        else:
            results['rotate'] = True
            if self.mode == 'range':
                angle = self.angles_range * (2 * np.random.rand() - 1)
            else:
                i = np.random.randint(len(self.angles_range))
                angle = self.angles_range[i]

            class_labels = results['gt_labels']
            for classid in class_labels:
                if self.rect_classes:
                    if classid in self.rect_classes:
                        np.random.shuffle(self.discrete_range)
                        angle = self.discrete_range[0]
                        break

        h, w, c = results['img_shape']
        img = results['img']
        results['rotate_angle'] = angle

        image_center = np.array((w / 2, h / 2))
        abs_cos, abs_sin = \
            abs(np.cos(angle / 180 * np.pi)), abs(np.sin(angle / 180 * np.pi))
        if self.auto_bound:
            bound_w, bound_h = np.rint(
                [h * abs_sin + w * abs_cos,
                 h * abs_cos + w * abs_sin]).astype(int)
        else:
            bound_w, bound_h = w, h

        self.rm_coords = self.create_rotation_matrix(image_center, angle,
                                                     bound_h, bound_w)
        self.rm_image = self.create_rotation_matrix(
            image_center, angle, bound_h, bound_w, offset=-0.5)

        img = self.apply_image(img, bound_h, bound_w)
        results['img'] = img
        results['img_shape'] = (bound_h, bound_w, c)
        gt_bboxes = results.get('gt_bboxes', [])
        labels = results.get('gt_labels', [])
        gt_bboxes = np.concatenate(
            [gt_bboxes, np.zeros((gt_bboxes.shape[0], 1))], axis=-1)
        polys = obb2poly_np(gt_bboxes, self.version)[:, :-1].reshape(-1, 2)
        polys = self.apply_coords(polys).reshape(-1, 8)
        gt_bboxes = []
        for pt in polys:
            pt = np.array(pt, dtype=np.float32)
            obb = poly2obb_np(pt, self.version) \
                if poly2obb_np(pt, self.version) is not None\
                else [0, 0, 0, 0, 0]
            gt_bboxes.append(obb)
        gt_bboxes = np.array(gt_bboxes, dtype=np.float32)
        keep_inds = self.filter_border(gt_bboxes, bound_h, bound_w)
        gt_bboxes = gt_bboxes[keep_inds, :]
        labels = labels[keep_inds]
        if len(gt_bboxes) == 0:
            return None
        results['gt_bboxes'] = gt_bboxes
        results['gt_labels'] = labels

        return results

    def __repr__(self):
        repr_str = self.__class__.__name__
        repr_str += f'(rotate_ratio={self.rotate_ratio}, ' \
                    f'base_angles={self.base_angles}, ' \
                    f'angles_range={self.angles_range}, ' \
                    f'auto_bound={self.auto_bound})'
        return repr_str


@ROTATED_PIPELINES.register_module()
class RRandomCrop(RandomCrop):
    """Random crop the image & bboxes.

    The absolute `crop_size` is sampled based on `crop_type` and `image_size`,
    then the cropped results are generated.

    Args:
        crop_size (tuple): The relative ratio or absolute pixels of
            height and width.
        crop_type (str, optional): one of "relative_range", "relative",
            "absolute", "absolute_range". "relative" randomly crops
            (h * crop_size[0], w * crop_size[1]) part from an input of size
            (h, w). "relative_range" uniformly samples relative crop size from
            range [crop_size[0], 1] and [crop_size[1], 1] for height and width
            respectively. "absolute" crops from an input with absolute size
            (crop_size[0], crop_size[1]). "absolute_range" uniformly samples
            crop_h in range [crop_size[0], min(h, crop_size[1])] and crop_w
            in range [crop_size[0], min(w, crop_size[1])]. Default "absolute".
        allow_negative_crop (bool, optional): Whether to allow a crop that does
            not contain any bbox area. Default False.
        iof_thr (float): The minimal iof between a object and window.
            Defaults to 0.7.

    Note:
        - If the image is smaller than the absolute crop size, return the
            original image.
        - The keys for bboxes, labels must be aligned. That is, `gt_bboxes`
          corresponds to `gt_labels`, and `gt_bboxes_ignore` corresponds to
          `gt_labels_ignore`.
        - If the crop does not contain any gt-bbox region and
          `allow_negative_crop` is set to False, skip this image.
    """

    def __init__(self,
                 crop_size,
                 crop_type='absolute',
                 allow_negative_crop=False,
                 iof_thr=0.7,
                 version='oc'):
        self.version = version
        self.iof_thr = iof_thr
        super(RRandomCrop, self).__init__(crop_size, crop_type,
                                          allow_negative_crop)

    def _crop_data(self, results, crop_size, allow_negative_crop):
        """Function to randomly crop images, bounding boxes.

        Args:
            results (dict): Result dict from loading pipeline.
            crop_size (tuple): Expected absolute size after cropping, (h, w).
            allow_negative_crop (bool): Whether to allow a crop that does not
                contain any bbox area. Default to False.

        Returns:
            dict: Randomly cropped results, 'img_shape' key in result dict is
                updated according to crop size.
        """
        assert crop_size[0] > 0 and crop_size[1] > 0
        for key in results.get('bbox_fields', []):
            assert results[key].shape[-1] % 5 == 0

        for key in results.get('img_fields', ['img']):
            img = results[key]
            margin_h = max(img.shape[0] - crop_size[0], 0)
            margin_w = max(img.shape[1] - crop_size[1], 0)
            offset_h = np.random.randint(0, margin_h + 1)
            offset_w = np.random.randint(0, margin_w + 1)
            crop_y1, crop_y2 = offset_h, offset_h + crop_size[0]
            crop_x1, crop_x2 = offset_w, offset_w + crop_size[1]

            # crop the image
            img = img[crop_y1:crop_y2, crop_x1:crop_x2, ...]
            img_shape = img.shape
            results[key] = img
        results['img_shape'] = img_shape

        height, width, _ = img_shape

        # crop bboxes accordingly and clip to the image boundary
        for key in results.get('bbox_fields', []):
            # e.g. gt_bboxes and gt_bboxes_ignore
            bbox_offset = np.array([offset_w, offset_h, 0, 0, 0],
                                   dtype=np.float32)
            bboxes = results[key] - bbox_offset

            windows = np.array([width / 2, height / 2, width, height, 0],
                               dtype=np.float32).reshape(-1, 5)

            valid_inds = box_iou_rotated(
                torch.tensor(bboxes), torch.tensor(windows),
                mode='iof').numpy().squeeze() > self.iof_thr

            # If the crop does not contain any gt-bbox area and
            # allow_negative_crop is False, skip this image.
            if (key == 'gt_bboxes' and not valid_inds.any()
                    and not allow_negative_crop):
                return None
            results[key] = bboxes[valid_inds, :]
            # label fields. e.g. gt_labels and gt_labels_ignore
            label_key = self.bbox2label.get(key)
            if label_key in results:
                results[label_key] = results[label_key][valid_inds]

        return results


@ROTATED_PIPELINES.register_module()
class RMosaic(Mosaic):
    """Rotate Mosaic augmentation. Inherit from
    `mmdet.datasets.pipelines.transforms.Mosaic`.

    Given 4 images, mosaic transform combines them into
    one output image. The output image is composed of the parts from each sub-
    image.

    .. code:: text
                        mosaic transform
                           center_x
                +------------------------------+
                |       pad        |  pad      |
                |      +-----------+           |
                |      |           |           |
                |      |  image1   |--------+  |
                |      |           |        |  |
                |      |           | image2 |  |
     center_y   |----+-------------+-----------|
                |    |   cropped   |           |
                |pad |   image3    |  image4   |
                |    |             |           |
                +----|-------------+-----------+
                     |             |
                     +-------------+

     The mosaic transform steps are as follows:
         1. Choose the mosaic center as the intersections of 4 images
         2. Get the left top image according to the index, and randomly
            sample another 3 images from the custom dataset.
         3. Sub image will be cropped if image is larger than mosaic patch

    Args:
        img_scale (Sequence[int]): Image size after mosaic pipeline of single
            image. The shape order should be (height, width).
            Defaults to (640, 640).
        center_ratio_range (Sequence[float]): Center ratio range of mosaic
            output. Defaults to (0.5, 1.5).
        min_bbox_size (int | float): The minimum pixel for filtering
            invalid bboxes after the mosaic pipeline. Defaults to 0.
        bbox_clip_border (bool, optional): Whether to clip the objects outside
            the border of the image. In some dataset like MOT17, the gt bboxes
            are allowed to cross the border of images. Therefore, we don't
            need to clip the gt bboxes in these cases. Defaults to True.
        skip_filter (bool): Whether to skip filtering rules. If it
            is True, the filter rule will not be applied, and the
            `min_bbox_size` is invalid. Defaults to True.
        pad_val (int): Pad value. Defaults to 114.
        prob (float): Probability of applying this transformation.
            Defaults to 1.0.
        version  (str, optional): Angle representations. Defaults to `oc`.
    """

    def __init__(self,
                 img_scale=(640, 640),
                 center_ratio_range=(0.5, 1.5),
                 min_bbox_size=10,
                 bbox_clip_border=True,
                 skip_filter=True,
                 pad_val=114,
                 prob=1.0,
                 version='oc'):
        super(RMosaic, self).__init__(
            img_scale=img_scale,
            center_ratio_range=center_ratio_range,
            min_bbox_size=min_bbox_size,
            bbox_clip_border=bbox_clip_border,
            skip_filter=skip_filter,
            pad_val=pad_val,
            prob=1.0)

    def _mosaic_transform(self, results):
        """Mosaic transform function.

        Args:
            results (dict): Result dict.

        Returns:
            dict: Updated result dict.
        """

        assert 'mix_results' in results
        mosaic_labels = []
        mosaic_bboxes = []
        if len(results['img'].shape) == 3:
            mosaic_img = np.full(
                (int(self.img_scale[0] * 2), int(self.img_scale[1] * 2), 3),
                self.pad_val,
                dtype=results['img'].dtype)
        else:
            mosaic_img = np.full(
                (int(self.img_scale[0] * 2), int(self.img_scale[1] * 2)),
                self.pad_val,
                dtype=results['img'].dtype)

        # mosaic center x, y
        center_x = int(
            random.uniform(*self.center_ratio_range) * self.img_scale[1])
        center_y = int(
            random.uniform(*self.center_ratio_range) * self.img_scale[0])
        center_position = (center_x, center_y)

        loc_strs = ('top_left', 'top_right', 'bottom_left', 'bottom_right')
        for i, loc in enumerate(loc_strs):
            if loc == 'top_left':
                results_patch = copy.deepcopy(results)
            else:
                results_patch = copy.deepcopy(results['mix_results'][i - 1])

            img_i = results_patch['img']
            h_i, w_i = img_i.shape[:2]
            # keep_ratio resize
            scale_ratio_i = min(self.img_scale[0] / h_i,
                                self.img_scale[1] / w_i)
            img_i = mmcv.imresize(
                img_i, (int(w_i * scale_ratio_i), int(h_i * scale_ratio_i)))

            # compute the combine parameters
            paste_coord, crop_coord = self._mosaic_combine(
                loc, center_position, img_i.shape[:2][::-1])
            x1_p, y1_p, x2_p, y2_p = paste_coord
            x1_c, y1_c, x2_c, y2_c = crop_coord

            # crop and paste image
            mosaic_img[y1_p:y2_p, x1_p:x2_p] = img_i[y1_c:y2_c, x1_c:x2_c]

            # adjust coordinate
            gt_bboxes_i = results_patch['gt_bboxes']
            gt_labels_i = results_patch['gt_labels']

            if gt_bboxes_i.shape[0] > 0:
                padw = x1_p - x1_c
                padh = y1_p - y1_c
                gt_bboxes_i[:, 0] = \
                    scale_ratio_i * gt_bboxes_i[:, 0] + padw
                gt_bboxes_i[:, 1] = \
                    scale_ratio_i * gt_bboxes_i[:, 1] + padh
                gt_bboxes_i[:, 2:4] = \
                    scale_ratio_i * gt_bboxes_i[:, 2:4]

            mosaic_bboxes.append(gt_bboxes_i)
            mosaic_labels.append(gt_labels_i)

        if len(mosaic_labels) > 0:
            mosaic_bboxes = np.concatenate(mosaic_bboxes, 0)
            mosaic_labels = np.concatenate(mosaic_labels, 0)

            mosaic_bboxes, mosaic_labels = \
                self._filter_box_candidates(
                    mosaic_bboxes, mosaic_labels,
                    2 * self.img_scale[1], 2 * self.img_scale[0]
                )
        # If results after rmosaic does not contain any valid gt-bbox,
        # return None. And transform flows in MultiImageMixDataset will
        # repeat until existing valid gt-bbox.
        if len(mosaic_bboxes) == 0:
            return None

        results['img'] = mosaic_img
        results['img_shape'] = mosaic_img.shape
        results['gt_bboxes'] = mosaic_bboxes
        results['gt_labels'] = mosaic_labels

        return results

    def _filter_box_candidates(self, bboxes, labels, w, h):
        """Filter out small bboxes and outside bboxes after Mosaic."""
        bbox_x, bbox_y, bbox_w, bbox_h = \
            bboxes[:, 0], bboxes[:, 1], bboxes[:, 2], bboxes[:, 3]
        valid_inds = (bbox_x > 0) & (bbox_x < w) & \
                     (bbox_y > 0) & (bbox_y < h) & \
                     (bbox_w > self.min_bbox_size) & \
                     (bbox_h > self.min_bbox_size)
        valid_inds = np.nonzero(valid_inds)[0]
        return bboxes[valid_inds], labels[valid_inds]


@ROTATED_PIPELINES.register_module()
class RCopyPaste(CopyPaste):
    """Simple Copy-Paste is a Strong Data Augmentation Method for Instance
    Segmentation The simple copy-paste transform steps are as follows:

    1. The destination image is already resized with aspect ratio kept,
       cropped and padded.
    2. Randomly select a source image, which is also already resized
       with aspect ratio kept, cropped and padded in a similar way
       as the destination image.
    3. Randomly select some objects from the source image.
    4. Paste these source objects to the destination image directly,
       due to the source and destination image have the same size.
    5. Update object masks of the destination image, for some origin objects
       may be occluded.
    6. Generate bboxes from the updated destination masks and
       filter some objects which are totally occluded, and adjust bboxes
       which are partly occluded.
    7. Append selected source bboxes, masks, and labels.
    Args:
        max_num_pasted (int): The maximum number of pasted objects.
            Default: 100.
        rbbox_occluded_iou_thr (int): The threshold of occluded rbboxes.
            Default: 0.3.
        mask_occluded_thr (int): The threshold of occluded mask.
            Default: 300.
        selected (bool): Whether select objects or not. If select is False,
            all objects of the source image will be pasted to the
            destination image.
            Default: True.
        version  (str, optional): Angle representations. Defaults to `oc`.
    """

    def __init__(
        self,
        max_num_pasted=100,
        rbbox_occluded_iou_thr=0.3,
        mask_occluded_thr=300,
        selected=True,
        version='le90',
    ):
        self.max_num_pasted = max_num_pasted
        self.rbbox_occluded_iou_thr = rbbox_occluded_iou_thr
        self.mask_occluded_thr = mask_occluded_thr
        self.selected = selected
        self.paste_by_box = False
        self.version = version

    def gen_masks_from_bboxes(self, bboxes, img_shape):
        """Generate gt_masks based on gt_bboxes.

        Args:
            bboxes (list): The bboxes's list.
            img_shape (tuple): The shape of image.
        Returns:
            RBitmapMasks
        """
        self.paste_by_box = True
        img_h, img_w = img_shape[:2]
        gt_masks = np.zeros((len(bboxes), img_h, img_w), dtype=np.uint8)
        bboxes = np.concatenate(
            [bboxes, np.zeros((bboxes.shape[0], 1))], axis=-1)
        polys = obb2poly_np(bboxes,
                            self.version)[:, :-1].reshape(-1, 4,
                                                          2).astype(np.int0)

        for i, poly in enumerate(polys):
            cv2.drawContours(gt_masks[i], [poly], 0, 1, -1)
        return RBitmapMasks(gt_masks, img_h, img_w)

    def _copy_paste(self, dst_results, src_results):
        """CopyPaste transform function.

        Args:
            dst_results (dict): Result dict of the destination image.
            src_results (dict): Result dict of the source image.
        Returns:
            dict: Updated result dict.
        """

        dst_img = dst_results['img']
        dst_bboxes = dst_results['gt_bboxes']
        dst_labels = dst_results['gt_labels']
        dst_masks = dst_results['gt_masks']

        src_img = src_results['img']
        src_bboxes = src_results['gt_bboxes']
        src_labels = src_results['gt_labels']
        src_masks = src_results['gt_masks']

        if len(src_bboxes) == 0:
            if self.paste_by_box:
                dst_results.pop('gt_masks')
            return dst_results

        # update masks and generate bboxes from updated masks
        composed_mask = np.where(np.any(src_masks.masks, axis=0), 1, 0)
        updated_dst_masks = self.get_updated_masks(dst_masks, composed_mask)
        updated_dst_bboxes = updated_dst_masks.get_rbboxes()
        assert len(updated_dst_bboxes) == len(updated_dst_masks)

        # filter totally occluded objects
        bboxes_inds = box_iou_rotated(
            torch.tensor(dst_bboxes), torch.tensor(updated_dst_bboxes)).numpy(
            ).max(-1) <= self.rbbox_occluded_iou_thr
        masks_inds = updated_dst_masks.masks.sum(
            axis=(1, 2)) > self.mask_occluded_thr
        valid_inds = bboxes_inds | masks_inds

        # Paste source objects to destination image directly
        img = dst_img * (1 - composed_mask[..., np.newaxis]
                         ) + src_img * composed_mask[..., np.newaxis]
        bboxes = np.concatenate([updated_dst_bboxes[valid_inds], src_bboxes])
        labels = np.concatenate([dst_labels[valid_inds], src_labels])
        masks = np.concatenate(
            [updated_dst_masks.masks[valid_inds], src_masks.masks])

        dst_results['img'] = img
        dst_results['gt_bboxes'] = bboxes
        dst_results['gt_labels'] = labels
        if self.paste_by_box:
            dst_results.pop('gt_masks')
        else:
            dst_results['gt_masks'] = RBitmapMasks(masks, masks.shape[1],
                                                   masks.shape[2])

        return dst_results

    def __repr__(self):
        repr_str = self.__class__.__name__
        repr_str += f'max_num_pasted={self.max_num_pasted}, '
        repr_str += f'rbox_occluded_iou_thr={self.rbox_occluded_iou_thr}, '
        repr_str += f'mask_occluded_thr={self.mask_occluded_thr}, '
        repr_str += f'selected={self.selected}, '
        repr_str += f'version={self.version}, '
        return repr_str<|MERGE_RESOLUTION|>--- conflicted
+++ resolved
@@ -6,11 +6,7 @@
 import numpy as np
 import torch
 from mmcv.ops import box_iou_rotated
-<<<<<<< HEAD
 from mmdet.datasets.pipelines.transforms import (CopyPaste, Mosaic, RandomCrop,
-=======
-from mmdet.datasets.pipelines.transforms import (Mosaic, RandomCrop,
->>>>>>> b2f7ff21
                                                  RandomFlip, Resize)
 from numpy import random
 
