--- conflicted
+++ resolved
@@ -22,10 +22,6 @@
     'OrientedRPNHead', 'RotatedRetinaRefineHead', 'ODMRefineHead',
     'KFIoURRetinaHead', 'KFIoURRetinaRefineHead', 'KFIoUODMRefineHead',
     'RotatedRepPointsHead', 'SAMRepPointsHead', 'CSLRRetinaHead',
-<<<<<<< HEAD
-    'RotatedATSSHead', 'OrientedRepPointsHead'
-=======
     'RotatedATSSHead', 'RotatedAnchorFreeHead', 'RotatedFCOSHead',
-    'CSLRFCOSHead'
->>>>>>> 6eb7a277
+    'CSLRFCOSHead', 'OrientedRepPointsHead'
 ]