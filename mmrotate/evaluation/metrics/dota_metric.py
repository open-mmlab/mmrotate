# Copyright (c) OpenMMLab. All rights reserved.
import copy
import os
import os.path as osp
import re
import tempfile
import zipfile
from collections import OrderedDict, defaultdict
from typing import List, Optional, Sequence, Union

import numpy as np
import torch
from mmcv.ops import nms_rotated
from mmengine.evaluator import BaseMetric
from mmengine.fileio import dump
from mmengine.logging import MMLogger

from mmrotate.core import eval_rbbox_map
from mmrotate.core.bbox.structures import RotatedBoxes
from mmrotate.registry import METRICS


@METRICS.register_module()
class DOTAMetric(BaseMetric):
    """DOTA evaluation metric.

    Note:  In addition to format the output results to JSON like CocoMetric,
    it can also generate the full image's results by merging patches' results.
    The premise is that you must use the tool provided by us to crop the DOTA
    large images, which can be found at: ``tools/data/dota/split``.

    Args:
        iou_thrs (float or List[float]): IoU threshold. Defaults to 0.5.
        scale_ranges (List[tuple], optional): Scale ranges for evaluating
            mAP. If not specified, all bounding boxes would be included in
            evaluation. Defaults to None.
        metric (str | list[str]): Metrics to be evaluated. Only support
            'mAP' now. If is list, the first setting in the list will
             be used to evaluate metric.
        format_only (bool): Format the output results without perform
            evaluation. It is useful when you want to format the result
            to a specific format. Defaults to False.
        outfile_prefix (str, optional): The prefix of json/zip files. It
            includes the file path and the prefix of filename, e.g.,
            "a/b/prefix". If not specified, a temp file will be created.
            Defaults to None.
        merge_patches (bool): Generate the full image's results by merging
            patches' results.
        iou_thr (float): IoU threshold of ``nms_rotated`` used in merge
            patches. Defaults to 0.1.
<<<<<<< HEAD
        angle_version (str): Angle representations. Defaults to 'oc'.
=======
>>>>>>> 933bb6e4
        eval_mode (str): 'area' or '11points', 'area' means calculating the
            area under precision-recall curve, '11points' means calculating
            the average precision of recalls at [0, 0.1, ..., 1].
            The PASCAL VOC2007 defaults to use '11points', while PASCAL
            VOC2012 defaults to use 'area'. Defaults to '11points'.
        collect_device (str): Device name used for collecting results from
            different ranks during distributed training. Must be 'cpu' or
            'gpu'. Defaults to 'cpu'.
        prefix (str, optional): The prefix that will be added in the metric
            names to disambiguate homonymous metrics of different evaluators.
            If prefix is not provided in the argument, self.default_prefix
            will be used instead. Defaults to None.
    """

    default_prefix: Optional[str] = 'dota'

    def __init__(self,
                 iou_thrs: Union[float, List[float]] = 0.5,
                 scale_ranges: Optional[List[tuple]] = None,
                 metric: Union[str, List[str]] = 'mAP',
                 format_only: bool = False,
                 outfile_prefix: Optional[str] = None,
                 merge_patches: bool = False,
                 iou_thr: float = 0.1,
<<<<<<< HEAD
                 angle_version: str = 'oc',
=======
>>>>>>> 933bb6e4
                 eval_mode: str = '11points',
                 collect_device: str = 'cpu',
                 prefix: Optional[str] = None) -> None:
        super().__init__(collect_device=collect_device, prefix=prefix)
        self.iou_thrs = [iou_thrs] if isinstance(iou_thrs, float) \
            else iou_thrs
        assert isinstance(self.iou_thrs, list)
        self.scale_ranges = scale_ranges
        # voc evaluation metrics
        if not isinstance(metric, str):
            assert len(metric) == 1
            metric = metric[0]
        allowed_metrics = ['mAP']
        if metric not in allowed_metrics:
            raise KeyError(f"metric should be one of 'mAP', but got {metric}.")
        self.metric = metric

        self.format_only = format_only
        if self.format_only:
            assert outfile_prefix is not None, 'outfile_prefix must be not'
            'None when format_only is True, otherwise the result files will'
            'be saved to a temp directory which will be cleaned up at the end.'

        self.outfile_prefix = outfile_prefix
        self.merge_patches = merge_patches
        self.iou_thr = iou_thr
<<<<<<< HEAD
        self.angle_version = angle_version
        assert eval_mode in ['area, 11points'], \
            'Unrecognized mode, only "area" and "11points" are supported'
=======

>>>>>>> 933bb6e4
        self.use_07_metric = True if eval_mode == '11points' else False

    def merge_results(self, results: Sequence[dict],
                      outfile_prefix: str) -> str:
        """Merge patches' predictions into full image's results and generate a
        zip file for DOTA online evaluation.

        You can submit it at:
        https://captain-whu.github.io/DOTA/evaluation.html

        Args:
            results (Sequence[dict]): Testing results of the
                dataset.
            outfile_prefix (str): The filename prefix of the zip files. If the
                prefix is "somepath/xxx", the zip files will be named
                "somepath/xxx/xxx.zip".
        """
        collector = defaultdict(list)
        for idx, result in enumerate(results):
            img_id = result.get('img_id', idx)
            splitname = img_id.split('__')
            oriname = splitname[0]
            pattern1 = re.compile(r'__\d+___\d+')
            x_y = re.findall(pattern1, img_id)
            x_y_2 = re.findall(r'\d+', x_y[0])
            x, y = int(x_y_2[0]), int(x_y_2[1])
            labels = result['labels']
            bboxes = result['bboxes']
            scores = result['scores']
            ori_bboxes = bboxes.copy()
            ori_bboxes[..., :2] = ori_bboxes[..., :2] + np.array(
                [x, y], dtype=np.float32)
            label_dets = np.concatenate(
                [labels[:, np.newaxis], ori_bboxes, scores[:, np.newaxis]],
                axis=1)
            collector[oriname].append(label_dets)

        id_list, dets_list = [], []
        for oriname, label_dets_list in collector.items():
            big_img_results = []
            label_dets = np.concatenate(label_dets_list, axis=0)
            labels, dets = label_dets[:, 0], label_dets[:, 1:]
            for i in range(len(self.dataset_meta['CLASSES'])):
                if len(dets[labels == i]) == 0:
                    big_img_results.append(dets[labels == i])
                else:
                    try:
                        cls_dets = torch.from_numpy(dets[labels == i]).cuda()
                    except:  # noqa: E722
                        cls_dets = torch.from_numpy(dets[labels == i])
                    nms_dets, keep_inds = nms_rotated(cls_dets[:, :5],
                                                      cls_dets[:, -1],
                                                      self.iou_thr)
                    big_img_results.append(nms_dets.cpu().numpy())
            id_list.append(oriname)
            dets_list.append(big_img_results)

        if osp.exists(outfile_prefix):
            raise ValueError(f'The outfile_prefix should be a non-exist path, '
                             f'but {outfile_prefix} is existing. '
                             f'Please delete it firstly.')
        os.makedirs(outfile_prefix)

        files = [
            osp.join(outfile_prefix, 'Task1_' + cls + '.txt')
            for cls in self.dataset_meta['CLASSES']
        ]
        file_objs = [open(f, 'w') for f in files]
        for img_id, dets_per_cls in zip(id_list, dets_list):
            for f, dets in zip(file_objs, dets_per_cls):
                if dets.size == 0:
                    continue
<<<<<<< HEAD
                bboxes = obb2poly_np(dets, self.angle_version)
                for bbox in bboxes:
                    txt_element = [img_id, str(bbox[-1])
                                   ] + [f'{p:.2f}' for p in bbox[:-1]]
=======
                th_dets = torch.from_numpy(dets)
                rboxes, scores = torch.split(th_dets, (5, 1), dim=-1)
                qboxes = RotatedBoxes(rboxes).convert_to('qbox').tensor
                for qbox, score in zip(qboxes, scores):
                    txt_element = [img_id, str(float(score))
                                   ] + [f'{p:.2f}' for p in qbox]
>>>>>>> 933bb6e4
                    f.writelines(' '.join(txt_element) + '\n')

        for f in file_objs:
            f.close()

        target_name = osp.split(outfile_prefix)[-1]
        zip_path = osp.join(outfile_prefix, target_name + '.zip')
        with zipfile.ZipFile(zip_path, 'w', zipfile.ZIP_DEFLATED) as t:
            for f in files:
                t.write(f, osp.split(f)[-1])

        return zip_path

    def results2json(self, results: Sequence[dict],
                     outfile_prefix: str) -> dict:
        """Dump the detection results to a COCO style json file.

        There are 3 types of results: proposals, bbox predictions, mask
        predictions, and they have different data types. This method will
        automatically recognize the type, and dump them to json files.

        Args:
            results (Sequence[dict]): Testing results of the
                dataset.
            outfile_prefix (str): The filename prefix of the json files. If the
                prefix is "somepath/xxx", the json files will be named
                "somepath/xxx.bbox.json", "somepath/xxx.segm.json",
                "somepath/xxx.proposal.json".

        Returns:
            dict: Possible keys are "bbox", "segm", "proposal", and
            values are corresponding filenames.
        """
        bbox_json_results = []
        for idx, result in enumerate(results):
            image_id = result.get('img_id', idx)
            labels = result['labels']
            bboxes = result['bboxes']
            scores = result['scores']
            # bbox results
            for i, label in enumerate(labels):
                data = dict()
                data['image_id'] = image_id
                data['bbox'] = bboxes[i].tolist()
                data['score'] = float(scores[i])
                data['category_id'] = int(label)
                bbox_json_results.append(data)

        result_files = dict()
        result_files['bbox'] = f'{outfile_prefix}.bbox.json'
        dump(bbox_json_results, result_files['bbox'])

        return result_files

    def process(self, data_batch: Sequence[dict],
                predictions: Sequence[dict]) -> None:
        """Process one batch of data samples and predictions.

        The processed
        results should be stored in ``self.results``, which will be used to
        compute the metrics when all batches have been processed.
        Args:
            data_batch (Sequence[dict]): A batch of data
                from the dataloader.
            predictions (Sequence[dict]): A batch of outputs from
                the model.
        """
        for data, pred in zip(data_batch, predictions):
            gt = copy.deepcopy(data['data_sample'])
            gt_instances = gt['gt_instances']
            gt_ignore_instances = gt['ignored_instances']
            if gt_instances == {}:
                ann = dict()
            else:
                ann = dict(
                    labels=gt_instances['labels'].cpu().numpy(),
                    bboxes=gt_instances['bboxes'].cpu().numpy(),
                    bboxes_ignore=gt_ignore_instances['bboxes'].cpu().numpy(),
                    labels_ignore=gt_ignore_instances['labels'].cpu().numpy())
            result = dict()
            pred = pred['pred_instances']
            result['img_id'] = data['data_sample']['img_id']
            result['bboxes'] = pred['bboxes'].cpu().numpy()
            result['scores'] = pred['scores'].cpu().numpy()
            result['labels'] = pred['labels'].cpu().numpy()

            result['pred_bbox_scores'] = []
            for label in range(len(self.dataset_meta['CLASSES'])):
                index = np.where(result['labels'] == label)[0]
                pred_bbox_scores = np.hstack([
                    result['bboxes'][index], result['scores'][index].reshape(
                        (-1, 1))
                ])
                result['pred_bbox_scores'].append(pred_bbox_scores)

            self.results.append((ann, result))

    def compute_metrics(self, results: list) -> dict:
        """Compute the metrics from processed results.

        Args:
            results (list): The processed results of each batch.
        Returns:
            dict: The computed metrics. The keys are the names of the metrics,
            and the values are corresponding results.
        """
        logger: MMLogger = MMLogger.get_current_instance()
        gts, preds = zip(*results)

        tmp_dir = None
        if self.outfile_prefix is None:
            tmp_dir = tempfile.TemporaryDirectory()
            outfile_prefix = osp.join(tmp_dir.name, 'results')
        else:
            outfile_prefix = self.outfile_prefix

        eval_results = OrderedDict()
        if self.merge_patches:
            # convert predictions to txt format and dump to zip file
            zip_path = self.merge_results(preds, outfile_prefix)
            logger.info(f'The submission file save at {zip_path}')
            return eval_results
        else:
            # convert predictions to coco format and dump to json file
            _ = self.results2json(preds, outfile_prefix)
            if self.format_only:
                logger.info('results are saved in '
                            f'{osp.dirname(outfile_prefix)}')
                return eval_results

        if self.metric == 'mAP':
            assert isinstance(self.iou_thrs, list)
            dataset_name = self.dataset_meta['CLASSES']
            dets = [pred['pred_bbox_scores'] for pred in preds]

            mean_aps = []
            for iou_thr in self.iou_thrs:
                logger.info(f'\n{"-" * 15}iou_thr: {iou_thr}{"-" * 15}')
                mean_ap, _ = eval_rbbox_map(
                    dets,
                    gts,
                    scale_ranges=self.scale_ranges,
                    iou_thr=iou_thr,
                    use_07_metric=self.use_07_metric,
                    dataset=dataset_name,
                    logger=logger)
                mean_aps.append(mean_ap)
                eval_results[f'AP{int(iou_thr * 100):02d}'] = round(mean_ap, 3)
            eval_results['mAP'] = sum(mean_aps) / len(mean_aps)
            eval_results.move_to_end('mAP', last=False)
        else:
            raise NotImplementedError
        return eval_results<|MERGE_RESOLUTION|>--- conflicted
+++ resolved
@@ -48,10 +48,6 @@
             patches' results.
         iou_thr (float): IoU threshold of ``nms_rotated`` used in merge
             patches. Defaults to 0.1.
-<<<<<<< HEAD
-        angle_version (str): Angle representations. Defaults to 'oc'.
-=======
->>>>>>> 933bb6e4
         eval_mode (str): 'area' or '11points', 'area' means calculating the
             area under precision-recall curve, '11points' means calculating
             the average precision of recalls at [0, 0.1, ..., 1].
@@ -76,10 +72,6 @@
                  outfile_prefix: Optional[str] = None,
                  merge_patches: bool = False,
                  iou_thr: float = 0.1,
-<<<<<<< HEAD
-                 angle_version: str = 'oc',
-=======
->>>>>>> 933bb6e4
                  eval_mode: str = '11points',
                  collect_device: str = 'cpu',
                  prefix: Optional[str] = None) -> None:
@@ -106,13 +98,7 @@
         self.outfile_prefix = outfile_prefix
         self.merge_patches = merge_patches
         self.iou_thr = iou_thr
-<<<<<<< HEAD
-        self.angle_version = angle_version
-        assert eval_mode in ['area, 11points'], \
-            'Unrecognized mode, only "area" and "11points" are supported'
-=======
-
->>>>>>> 933bb6e4
+
         self.use_07_metric = True if eval_mode == '11points' else False
 
     def merge_results(self, results: Sequence[dict],
@@ -185,19 +171,12 @@
             for f, dets in zip(file_objs, dets_per_cls):
                 if dets.size == 0:
                     continue
-<<<<<<< HEAD
-                bboxes = obb2poly_np(dets, self.angle_version)
-                for bbox in bboxes:
-                    txt_element = [img_id, str(bbox[-1])
-                                   ] + [f'{p:.2f}' for p in bbox[:-1]]
-=======
                 th_dets = torch.from_numpy(dets)
                 rboxes, scores = torch.split(th_dets, (5, 1), dim=-1)
                 qboxes = RotatedBoxes(rboxes).convert_to('qbox').tensor
                 for qbox, score in zip(qboxes, scores):
                     txt_element = [img_id, str(float(score))
                                    ] + [f'{p:.2f}' for p in qbox]
->>>>>>> 933bb6e4
                     f.writelines(' '.join(txt_element) + '\n')
 
         for f in file_objs:
