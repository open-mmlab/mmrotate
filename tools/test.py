--- conflicted
+++ resolved
@@ -3,10 +3,7 @@
 import os
 import os.path as osp
 
-<<<<<<< HEAD
-=======
 from mmdet.utils import register_all_modules as register_all_modules_mmdet
->>>>>>> 825c3c6a
 from mmengine.config import Config, DictAction
 from mmengine.registry import RUNNERS
 from mmengine.runner import Runner
@@ -16,12 +13,7 @@
 
 # TODO: support fuse_conv_bn and format_only
 def parse_args():
-<<<<<<< HEAD
-    parser = argparse.ArgumentParser(
-        description='MMDet test (and eval) a model')
-=======
     parser = argparse.ArgumentParser(description='Test (and eval) a model')
->>>>>>> 825c3c6a
     parser.add_argument('config', help='test config file path')
     parser.add_argument('checkpoint', help='checkpoint file')
     parser.add_argument(
@@ -69,10 +61,6 @@
             visualization_hook['wait_time'] = args.wait_time
         if args.show_dir:
             visualization_hook['test_out_dir'] = args.show_dir
-<<<<<<< HEAD
-        print(visualization_hook)
-=======
->>>>>>> 825c3c6a
     else:
         raise RuntimeError(
             'VisualizationHook must be included in default_hooks.'
@@ -87,10 +75,7 @@
 
     # register all modules in mmdet into the registries
     # do not init the default scope here because it will be init in the runner
-<<<<<<< HEAD
-=======
     register_all_modules_mmdet(init_default_scope=False)
->>>>>>> 825c3c6a
     register_all_modules(init_default_scope=False)
 
     # load config
